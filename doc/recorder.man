.\" Copyright 2009 The Archiveopteryx Developers <info@aox.org>
<<<<<<< HEAD
.TH recorder 8 2009-07-13 aox.org "Archiveopteryx Documentation"
=======
.TH recorder 8 2009-03-30 aox.org "Archiveopteryx Documentation"
>>>>>>> 612a6ffe
.SH NAME
recorder - IMAP connection recorder
.SH SYNOPSIS
.B $SBINDIR/recorder srcport address destport file
.SH DESCRIPTION
.nh
.PP
The
.B recorder
program relays data between an IMAP client and server, and records the
session in a format which allows the Archiveopteryx developers to replay
and analyse it later.
.PP
If you have problems getting
.BR archiveopteryx (8)
to work with a particular IMAP client, you can make the client connect
to the
.BR recorder ,
instead of directly to
.BR imapd ,
and
.B recorder
will produce a transcript of the IMAP session. If the client opens more
than one connection,
.B recorder
stores more than one file.
.PP
The file format is pure ASCII and can be edited. We suggest that you
edit out your password, then send the rest to info@aox.org and we may
be able to find out what's happening.
.PP
We have debug tools that can replay the connection, so we can fix any
bugs on the server's side. In some cases, we can also add the file to
our regression tests, so we can be sure that new versions of
.BR archiveopteryx (8)
do not have the same error.
.SH EXAMPLE
To intercept and record traffic to the IMAP server
on 192.0.2.17 and place a record of the connections in files called
.I /tmp/bugreport*
you can do the following:
.SS "Disable TLS"
.PP
.B recorder
does not work when TLS is being used. (To TLS, a tool like
.B recorder
looks like a man-in-the-middle attack.)
.PP
To disable TLS, set the variable
.I use-tls
to
.I disabled
in
.I $CONFIGDIR/archiveopteryx.conf
(see the
.BR archiveopteryx.conf (5)
man page for more information.)
.SS "Restart Archiveopteryx"
The change to
.I use-tls
only takes effect when you restart Archiveopteryx, e.g. by issuing the
following command:
.IP
$LIBDIR/archiveopteryx restart
.SS "Start recorder"
To make recorder listen on port 1430 and forward connections
to the real server on port 143:
.IP
$SBINDIR/recorder 1430 192.0.2.17 143 /tmp/bugreport
.SS "Connect to recorder"
With the IMAP client, you connect to port 1430 on this host instead of
the real server, and work as usual. Please don't do much more than is
necessary to reproduce the problem, because it makes the bugreport
files grow very large.
.IP Stop
Just hit Control-C to stop
.B recorder
when you're done. The files called
.I /tmp/bugreport*
contain the IMAP session transcripts.
.IP "Remove passwords"
Please edit the files to remove any passwords or other confidential
data. If you can, don't change the number of words or bytes. It's best
to change all the letters in passwords and confidential words to 'x'.
.PP
That's it. Now you can send an excellent bug report to info@aox.org.
.SH AUTHOR
The Archiveopteryx Developers, info@aox.org.
.SH VERSION
This man page covers Archiveopteryx version 3.1.2, released 2009-07-13,
http://www.archiveopteryx.org/3.1.2
.SH SEE ALSO
.BR archiveopteryx (8),
.BR archiveopteryx.conf (5),
.BR deliver (8),
.BR logd (8),
.BR tlsproxy (8),
http://www.archiveopteryx.org<|MERGE_RESOLUTION|>--- conflicted
+++ resolved
@@ -1,9 +1,5 @@
 .\" Copyright 2009 The Archiveopteryx Developers <info@aox.org>
-<<<<<<< HEAD
-.TH recorder 8 2009-07-13 aox.org "Archiveopteryx Documentation"
-=======
 .TH recorder 8 2009-03-30 aox.org "Archiveopteryx Documentation"
->>>>>>> 612a6ffe
 .SH NAME
 recorder - IMAP connection recorder
 .SH SYNOPSIS
