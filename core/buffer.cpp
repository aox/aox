--- conflicted
+++ resolved
@@ -46,24 +46,14 @@
 }
 
 
-<<<<<<< HEAD
-/*! Appends \a l bytes starting at \a s to the Buffer.
-*/
-=======
 /*! Appends \a l bytes starting at \a s to the Buffer. */
->>>>>>> 77e55f71
 
 void Buffer::append( const char * s, uint l )
 {
-<<<<<<< HEAD
     if ( l )
         append( s, l, true );
 }
 
-=======
-    if ( l == 0 )
-        return;
->>>>>>> 77e55f71
 
 /*! This private helper is the only way to actually write data into
     the Buffer. read() and append() always call this.
@@ -392,7 +382,7 @@
 
 /*! Instructs this Buffer to compress any data added if \a c is
     Compressing, and to decompress if \a c is Decompressing.
-  
+
     \a c should never be None; that's the initial state, and it's
     impossible to get back to the initial state.
 */
